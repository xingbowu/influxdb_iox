//! Compactor handler

use async_trait::async_trait;
use backoff::{Backoff, BackoffConfig};
use data_types2::SequencerId;
use futures::{
    future::{BoxFuture, Shared},
    FutureExt, TryFutureExt,
};
use iox_catalog::interface::Catalog;
use object_store::DynObjectStore;
use observability_deps::tracing::*;
use query::exec::Executor;
use std::sync::Arc;
use thiserror::Error;
use time::TimeProvider;
use tokio::task::{JoinError, JoinHandle};
use tokio_util::sync::CancellationToken;

use crate::compact::Compactor;
use std::time::Duration;

#[derive(Debug, Error)]
#[allow(missing_copy_implementations, missing_docs)]
pub enum Error {}

/// The [`CompactorHandler`] does nothing at this point
#[async_trait]
pub trait CompactorHandler: Send + Sync {
    /// Wait until the handler finished  to shutdown.
    ///
    /// Use [`shutdown`](Self::shutdown) to trigger a shutdown.
    async fn join(&self);

    /// Shut down background workers.
    fn shutdown(&self);
}

/// A [`JoinHandle`] that can be cloned
type SharedJoinHandle = Shared<BoxFuture<'static, Result<(), Arc<JoinError>>>>;

/// Convert a [`JoinHandle`] into a [`SharedJoinHandle`].
fn shared_handle(handle: JoinHandle<()>) -> SharedJoinHandle {
    handle.map_err(Arc::new).boxed().shared()
}

/// Implementation of the `CompactorHandler` trait (that currently does nothing)
#[derive(Debug)]
pub struct CompactorHandlerImpl {
    /// Data to compact
    compactor_data: Arc<Compactor>,

    /// A token that is used to trigger shutdown of the background worker
    shutdown: CancellationToken,

    /// Runner to check for compaction work and kick it off
    runner_handle: SharedJoinHandle,
}

impl CompactorHandlerImpl {
    /// Initialize the Compactor
    pub fn new(
        sequencers: Vec<SequencerId>,
        catalog: Arc<dyn Catalog>,
        object_store: Arc<DynObjectStore>,
        exec: Arc<Executor>,
        time_provider: Arc<dyn TimeProvider>,
        registry: Arc<metric::Registry>,
        config: CompactorConfig,
    ) -> Self {
        let compactor_data = Arc::new(Compactor::new(
            sequencers,
            catalog,
            object_store,
            exec,
            time_provider,
            BackoffConfig::default(),
            config,
            registry,
        ));

        let shutdown = CancellationToken::new();
        let runner_handle = tokio::task::spawn(run_compactor(
            Arc::clone(&compactor_data),
            shutdown.child_token(),
        ));
        let runner_handle = shared_handle(runner_handle);
        info!("compactor started with config {:?}", config);

        Self {
            compactor_data,
            shutdown,
            runner_handle,
        }
    }
}

/// The configuration options for the compactor.
#[derive(Debug, Clone, Copy)]
pub struct CompactorConfig {
    /// Percentage of least recent data we want to split to reduce compacting non-overlapped data
    /// Must be between 0 and 100.
    split_percentage: i64,
    /// The compactor will limit the number of simultaneous compaction jobs based on the
    /// size of the input files to be compacted. Currently this only takes into account the
    /// level 0 files, but should later also consider the level 1 files to be compacted. This
    /// number should be less than 1/10th of the available memory to ensure compactions have
    /// enough space to run.
    max_concurrent_compaction_size_bytes: i64,
    /// The compactor will compact overlapped files no matter how much large they are.
    /// For non-overlapped and contiguous files, compactor will also compact them into
    /// a larger file of max size defined by this config value.
    compaction_max_size_bytes: i64,
}

impl CompactorConfig {
    /// Initialize a valid config
    pub fn new(
        split_percentage: i64,
        max_concurrent_compaction_size_bytes: i64,
        compaction_max_size_bytes: i64,
    ) -> Self {
        assert!(split_percentage > 0 && split_percentage <= 100);

        Self {
            split_percentage,
            max_concurrent_compaction_size_bytes,
            compaction_max_size_bytes,
        }
    }

    /// Percentage of least recent data we want to split to reduce compacting non-overlapped data
    pub fn split_percentage(&self) -> i64 {
        self.split_percentage
    }

    /// The compactor will limit the number of simultaneous compaction jobs based on the
    /// size of the input files to be compacted. Currently this only takes into account the
    /// level 0 files, but should later also consider the level 1 files to be compacted. This
    /// number should be less than 1/10th of the available memory to ensure compactions have
    /// enough space to run.
    pub fn max_concurrent_compaction_size_bytes(&self) -> i64 {
        self.max_concurrent_compaction_size_bytes
    }

    /// The compactor will compact overlapped files no matter how much large they are.
    /// For non-overlapped and contiguous files, compactor will also compact them into
    /// a larger file of max size defined by this config value.
    pub fn compaction_max_size_bytes(&self) -> i64 {
        self.compaction_max_size_bytes
    }
}

/// Checks for candidate partitions to compact and spawns tokio tasks to compact as many
/// as the configuration will allow. Once those are done it rechecks the catalog for the
/// next top partitions to compact.
async fn run_compactor(compactor: Arc<Compactor>, shutdown: CancellationToken) {
    while !shutdown.is_cancelled() {
        let candidates = Backoff::new(&compactor.backoff_config)
            .retry_all_errors("partitions_to_compact", || async {
                compactor.partitions_to_compact().await
            })
            .await
            .expect("retry forever");

        let n_candidates = candidates.len();
        debug!(n_candidates, "found compaction candidates");

        let mut used_size = 0;
        let max_size = compactor.config.max_concurrent_compaction_size_bytes();
        let max_file_size = compactor.config.compaction_max_size_bytes();
        let mut handles = vec![];

        for c in candidates {
            let compactor = Arc::clone(&compactor);
            let handle = tokio::task::spawn(async move {
                debug!(candidate=?c, "compacting candidate");
                if let Err(e) = compactor
<<<<<<< HEAD
                    .compact_partition(partition_id, max_file_size, None)
=======
                    .compact_partition(c.partition_id, max_file_size)
>>>>>>> a3ee11a8
                    .await
                {
                    warn!(
                        "compaction on partition {} failed with: {:?}",
                        c.partition_id, e
                    );
                }
                debug!(candidate=?c, "compaction complete");
            });
            used_size += c.file_size_bytes;
            handles.push(handle);
            if used_size > max_size {
                debug!(%max_size, %used_size, n_compactions=%handles.len(), "reached maximum concurrent compaction size limit");
                break;
            }
        }

        let compactions_run = handles.len();

        let _ = futures::future::join_all(handles).await;

        // if all candidate partitions have been compacted, wait a bit before checking again
        if compactions_run == n_candidates {
            tokio::time::sleep(Duration::from_secs(5)).await;
        }
    }
}

#[async_trait]
impl CompactorHandler for CompactorHandlerImpl {
    async fn join(&self) {
        self.runner_handle
            .clone()
            .await
            .expect("compactor task failed");
    }

    fn shutdown(&self) {
        self.shutdown.cancel();
    }
}

impl Drop for CompactorHandlerImpl {
    fn drop(&mut self) {
        if !self.shutdown.is_cancelled() {
            warn!("CompactorHandlerImpl dropped without calling shutdown()");
            self.shutdown.cancel();
        }
    }
}<|MERGE_RESOLUTION|>--- conflicted
+++ resolved
@@ -176,11 +176,7 @@
             let handle = tokio::task::spawn(async move {
                 debug!(candidate=?c, "compacting candidate");
                 if let Err(e) = compactor
-<<<<<<< HEAD
-                    .compact_partition(partition_id, max_file_size, None)
-=======
-                    .compact_partition(c.partition_id, max_file_size)
->>>>>>> a3ee11a8
+                    .compact_partition(c.partition_id, max_file_size, None)
                     .await
                 {
                     warn!(
