[package]
name = "predicate"
version = "0.1.0"
edition = "2018"

[dependencies]
arrow = { version = "5.5", features = ["prettyprint"] }
chrono = "0.4"
data_types = { path = "../data_types" }
datafusion = { path = "../datafusion" }
datafusion_util = { path = "../datafusion_util" }
generated_types = { path = "../generated_types" }
<<<<<<< HEAD
hashbrown = "0.11"
internal_types = { path = "../internal_types" }
=======
schema = { path = "../schema" }
>>>>>>> 470de36f
observability_deps = { path = "../observability_deps" }
ordered-float = "2"
regex = "1"
serde_json = "1.0.67"
snafu = "0.6.9"
sqlparser = "0.11.0"

[dev-dependencies]
test_helpers = { path = "../test_helpers" }
tokio = { version = "1.11", features = ["macros"] }<|MERGE_RESOLUTION|>--- conflicted
+++ resolved
@@ -10,12 +10,7 @@
 datafusion = { path = "../datafusion" }
 datafusion_util = { path = "../datafusion_util" }
 generated_types = { path = "../generated_types" }
-<<<<<<< HEAD
-hashbrown = "0.11"
-internal_types = { path = "../internal_types" }
-=======
 schema = { path = "../schema" }
->>>>>>> 470de36f
 observability_deps = { path = "../observability_deps" }
 ordered-float = "2"
 regex = "1"
