//! This module contains the traits and data objects for the Catalog API.

use async_trait::async_trait;
use influxdb_line_protocol::FieldValue;
use snafu::{OptionExt, Snafu};
use std::collections::BTreeMap;
use std::convert::TryFrom;
use std::fmt::Formatter;
use std::sync::Arc;

#[derive(Debug, Snafu)]
#[allow(missing_copy_implementations, missing_docs)]
pub enum Error {
    #[snafu(display("Name {} already exists", name))]
    NameExists { name: String },

    #[snafu(display("Unhandled sqlx error: {}", source))]
    SqlxError { source: sqlx::Error },

    #[snafu(display("Foreign key violation: {}", source))]
    ForeignKeyViolation { source: sqlx::Error },

    #[snafu(display("Column {} is type {} but write has type {}", name, existing, new))]
    ColumnTypeMismatch {
        name: String,
        existing: String,
        new: String,
    },

    #[snafu(display(
        "Column type {} is in the db for column {}, which is unknown",
        data_type,
        name
    ))]
    UnknownColumnType { data_type: i16, name: String },

    #[snafu(display("namespace {} not found", name))]
    NamespaceNotFound { name: String },
}

/// A specialized `Error` for Catalog errors
pub type Result<T, E = Error> = std::result::Result<T, E>;

/// Unique ID for a `Namespace`
#[derive(Debug, Clone, Copy, PartialEq, Eq, PartialOrd, Ord, Hash, sqlx::Type)]
#[sqlx(transparent)]
pub struct NamespaceId(i32);

#[allow(missing_docs)]
impl NamespaceId {
    pub fn new(v: i32) -> Self {
        Self(v)
    }
    pub fn get(&self) -> i32 {
        self.0
    }
}

/// Unique ID for a `KafkaTopic`
#[derive(Debug, Clone, Copy, PartialEq, Eq, PartialOrd, Ord, Hash, sqlx::Type)]
#[sqlx(transparent)]
pub struct KafkaTopicId(i32);

#[allow(missing_docs)]
impl KafkaTopicId {
    pub fn new(v: i32) -> Self {
        Self(v)
    }
    pub fn get(&self) -> i32 {
        self.0
    }
}

/// Unique ID for a `QueryPool`
#[derive(Debug, Clone, Copy, PartialEq, Eq, PartialOrd, Ord, Hash, sqlx::Type)]
#[sqlx(transparent)]
pub struct QueryPoolId(i16);

#[allow(missing_docs)]
impl QueryPoolId {
    pub fn new(v: i16) -> Self {
        Self(v)
    }
    pub fn get(&self) -> i16 {
        self.0
    }
}

/// Unique ID for a `Table`
#[derive(Debug, Clone, Copy, PartialEq, Eq, PartialOrd, Ord, Hash, sqlx::Type)]
#[sqlx(transparent)]
pub struct TableId(i32);

#[allow(missing_docs)]
impl TableId {
    pub fn new(v: i32) -> Self {
        Self(v)
    }
    pub fn get(&self) -> i32 {
        self.0
    }
}

/// Unique ID for a `Column`
#[derive(Debug, Clone, Copy, PartialEq, Eq, PartialOrd, Ord, Hash, sqlx::Type)]
#[sqlx(transparent)]
pub struct ColumnId(i32);

#[allow(missing_docs)]
impl ColumnId {
    pub fn new(v: i32) -> Self {
        Self(v)
    }
    pub fn get(&self) -> i32 {
        self.0
    }
}

/// Unique ID for a `Sequencer`
#[derive(Debug, Clone, Copy, PartialEq, Eq, PartialOrd, Ord, Hash, sqlx::Type)]
#[sqlx(transparent)]
pub struct SequencerId(i16);

#[allow(missing_docs)]
impl SequencerId {
    pub fn new(v: i16) -> Self {
        Self(v)
    }
    pub fn get(&self) -> i16 {
        self.0
    }
}

/// The kafka partition identifier. This is in the actual Kafka cluster.
#[derive(Debug, Clone, Copy, PartialEq, Eq, PartialOrd, Ord, Hash, sqlx::Type)]
#[sqlx(transparent)]
pub struct KafkaPartition(i32);

#[allow(missing_docs)]
impl KafkaPartition {
    pub fn new(v: i32) -> Self {
        Self(v)
    }
    pub fn get(&self) -> i32 {
        self.0
    }
}

<<<<<<< HEAD
/// Unique ID for a `Sequencer`
#[derive(Debug, Default, Clone, Copy, PartialEq, Eq, PartialOrd, Ord, Hash, sqlx::Type)]
=======
/// Unique ID for a `Partition`
#[derive(Debug, Clone, Copy, PartialEq, Eq, PartialOrd, Ord, Hash, sqlx::Type)]
>>>>>>> d0705001
#[sqlx(transparent)]
pub struct PartitionId(i64);

#[allow(missing_docs)]
impl PartitionId {
    pub fn new(v: i64) -> Self {
        Self(v)
    }
    pub fn get(&self) -> i64 {
        self.0
    }
}

/// Container that can return repos for each of the catalog data types.
#[async_trait]
pub trait RepoCollection {
    /// repo for kafka topics
    fn kafka_topic(&self) -> Arc<dyn KafkaTopicRepo + Sync + Send>;
    /// repo fo rquery pools
    fn query_pool(&self) -> Arc<dyn QueryPoolRepo + Sync + Send>;
    /// repo for namespaces
    fn namespace(&self) -> Arc<dyn NamespaceRepo + Sync + Send>;
    /// repo for tables
    fn table(&self) -> Arc<dyn TableRepo + Sync + Send>;
    /// repo for columns
    fn column(&self) -> Arc<dyn ColumnRepo + Sync + Send>;
    /// repo for sequencers
    fn sequencer(&self) -> Arc<dyn SequencerRepo + Sync + Send>;
    /// repo for partitions
    fn partition(&self) -> Arc<dyn PartitionRepo + Sync + Send>;
}

/// Functions for working with Kafka topics in the catalog.
#[async_trait]
pub trait KafkaTopicRepo {
    /// Creates the kafka topic in the catalog or gets the existing record by name.
    async fn create_or_get(&self, name: &str) -> Result<KafkaTopic>;
}

/// Functions for working with query pools in the catalog.
#[async_trait]
pub trait QueryPoolRepo {
    /// Creates the query pool in the catalog or gets the existing record by name.
    async fn create_or_get(&self, name: &str) -> Result<QueryPool>;
}

/// Functions for working with namespaces in the catalog
#[async_trait]
pub trait NamespaceRepo {
    /// Creates the namespace in the catalog. If one by the same name already exists, an
    /// error is returned.
    async fn create(
        &self,
        name: &str,
        retention_duration: &str,
        kafka_topic_id: KafkaTopicId,
        query_pool_id: QueryPoolId,
    ) -> Result<Namespace>;

    /// Gets the namespace by its unique name.
    async fn get_by_name(&self, name: &str) -> Result<Option<Namespace>>;
}

/// Functions for working with tables in the catalog
#[async_trait]
pub trait TableRepo {
    /// Creates the table in the catalog or get the existing record by name.
    async fn create_or_get(&self, name: &str, namespace_id: NamespaceId) -> Result<Table>;

    /// Lists all tables in the catalog for the given namespace id.
    async fn list_by_namespace_id(&self, namespace_id: NamespaceId) -> Result<Vec<Table>>;
}

/// Functions for working with columns in the catalog
#[async_trait]
pub trait ColumnRepo {
    /// Creates the column in the catalog or returns the existing column. Will return a
    /// `Error::ColumnTypeMismatch` if the existing column type doesn't match the type
    /// the caller is attempting to create.
    async fn create_or_get(
        &self,
        name: &str,
        table_id: TableId,
        column_type: ColumnType,
    ) -> Result<Column>;

    /// Lists all columns in the passed in namespace id.
    async fn list_by_namespace_id(&self, namespace_id: NamespaceId) -> Result<Vec<Column>>;
}

/// Functions for working with sequencers in the catalog
#[async_trait]
pub trait SequencerRepo {
    /// create a sequencer record for the kafka topic and partition or return the existing record
    async fn create_or_get(
        &self,
        topic: &KafkaTopic,
        partition: KafkaPartition,
    ) -> Result<Sequencer>;

    /// list all sequencers
    async fn list(&self) -> Result<Vec<Sequencer>>;

    /// list all sequencers for a given kafka topic
    async fn list_by_kafka_topic(&self, topic: &KafkaTopic) -> Result<Vec<Sequencer>>;
}

/// Functions for working with IOx partitions in the catalog. Note that these are how
/// IOx splits up data within a database, which is differenet than Kafka partitions.
#[async_trait]
pub trait PartitionRepo {
    /// create or get a partition record for the given partition key, sequencer and table
    async fn create_or_get(
        &self,
        key: &str,
        sequencer_id: SequencerId,
        table_id: TableId,
    ) -> Result<Partition>;

    /// return partitions for a given sequencer
    async fn list_by_sequencer(&self, sequencer_id: SequencerId) -> Result<Vec<Partition>>;
}

/// Data object for a kafka topic
#[derive(Debug, Clone, Eq, PartialEq, sqlx::FromRow)]
pub struct KafkaTopic {
    /// The id of the topic
    pub id: KafkaTopicId,
    /// The unique name of the topic
    pub name: String,
}

/// Data object for a query pool
#[derive(Debug, Clone, Eq, PartialEq, sqlx::FromRow)]
pub struct QueryPool {
    /// The id of the pool
    pub id: QueryPoolId,
    /// The unique name of the pool
    pub name: String,
}

/// Data object for a namespace
#[derive(Debug, Clone, Eq, PartialEq, sqlx::FromRow)]
pub struct Namespace {
    /// The id of the namespace
    pub id: NamespaceId,
    /// The unique name of the namespace
    pub name: String,
    /// The retention duration as a string. 'inf' or not present represents infinite duration (i.e. never drop data).
    #[sqlx(default)]
    pub retention_duration: Option<String>,
    /// The kafka topic that writes to this namespace will land in
    pub kafka_topic_id: KafkaTopicId,
    /// The query pool assigned to answer queries for this namespace
    pub query_pool_id: QueryPoolId,
}

/// Schema collection for a namespace. This is an in-memory object useful for a schema
/// cache.
#[derive(Debug, Clone, Eq, PartialEq)]
pub struct NamespaceSchema {
    /// the namespace id
    pub id: NamespaceId,
    /// the kafka topic this namespace gets data written to
    pub kafka_topic_id: KafkaTopicId,
    /// the query pool assigned to answer queries for this namespace
    pub query_pool_id: QueryPoolId,
    /// the tables in the namespace by name
    pub tables: BTreeMap<String, TableSchema>,
}

impl NamespaceSchema {
    /// Create a new `NamespaceSchema`
    pub fn new(id: NamespaceId, kafka_topic_id: KafkaTopicId, query_pool_id: QueryPoolId) -> Self {
        Self {
            id,
            tables: BTreeMap::new(),
            kafka_topic_id,
            query_pool_id,
        }
    }

    /// Adds tables and columns to the `NamespaceSchema`. These are created
    /// incrementally while validating the schema for a write and this helper
    /// method takes them in to add them to the schema.
    pub fn add_tables_and_columns(
        &mut self,
        new_tables: BTreeMap<String, TableId>,
        new_columns: BTreeMap<TableId, BTreeMap<String, ColumnSchema>>,
    ) {
        for (table_name, table_id) in new_tables {
            self.tables
                .entry(table_name)
                .or_insert_with(|| TableSchema::new(table_id));
        }

        for (table_id, new_columns) in new_columns {
            let table = self
                .get_table_mut(table_id)
                .expect("table must be in namespace to add columns");
            table.add_columns(new_columns);
        }
    }

    fn get_table_mut(&mut self, table_id: TableId) -> Option<&mut TableSchema> {
        for table in self.tables.values_mut() {
            if table.id == table_id {
                return Some(table);
            }
        }

        None
    }
}

/// Gets the namespace schema including all tables and columns.
pub async fn get_schema_by_name<T: RepoCollection + Send + Sync>(
    name: &str,
    repo: &T,
) -> Result<Option<NamespaceSchema>> {
    let namespace_repo = repo.namespace();
    let table_repo = repo.table();
    let column_repo = repo.column();

    let namespace = namespace_repo
        .get_by_name(name)
        .await?
        .context(NamespaceNotFoundSnafu { name })?;

    // get the columns first just in case someone else is creating schema while we're doing this.
    let columns = column_repo.list_by_namespace_id(namespace.id).await?;
    let tables = table_repo.list_by_namespace_id(namespace.id).await?;

    let mut namespace = NamespaceSchema::new(
        namespace.id,
        namespace.kafka_topic_id,
        namespace.query_pool_id,
    );

    let mut table_id_to_schema = BTreeMap::new();
    for t in tables {
        table_id_to_schema.insert(t.id, (t.name, TableSchema::new(t.id)));
    }

    for c in columns {
        let (_, t) = table_id_to_schema.get_mut(&c.table_id).unwrap();
        match ColumnType::try_from(c.column_type) {
            Ok(column_type) => {
                t.columns.insert(
                    c.name,
                    ColumnSchema {
                        id: c.id,
                        column_type,
                    },
                );
            }
            _ => {
                return Err(Error::UnknownColumnType {
                    data_type: c.column_type,
                    name: c.name.to_string(),
                });
            }
        }
    }

    for (_, (table_name, schema)) in table_id_to_schema {
        namespace.tables.insert(table_name, schema);
    }

    Ok(Some(namespace))
}

/// Data object for a table
#[derive(Debug, Clone, sqlx::FromRow, Eq, PartialEq)]
pub struct Table {
    /// The id of the table
    pub id: TableId,
    /// The namespace id that the table is in
    pub namespace_id: NamespaceId,
    /// The name of the table, which is unique within the associated namespace
    pub name: String,
}

/// Column definitions for a table
#[derive(Debug, Clone, Eq, PartialEq)]
pub struct TableSchema {
    /// the table id
    pub id: TableId,
    /// the table's columns by their name
    pub columns: BTreeMap<String, ColumnSchema>,
}

impl TableSchema {
    /// Initialize new `TableSchema`
    pub fn new(id: TableId) -> Self {
        Self {
            id,
            columns: BTreeMap::new(),
        }
    }

    /// Add the map of columns to the `TableSchema`
    pub fn add_columns(&mut self, columns: BTreeMap<String, ColumnSchema>) {
        for (name, column) in columns {
            self.columns.insert(name, column);
        }
    }
}

/// Data object for a column
#[derive(Debug, Clone, sqlx::FromRow, Eq, PartialEq)]
pub struct Column {
    /// the column id
    pub id: ColumnId,
    /// the table id the column is in
    pub table_id: TableId,
    /// the name of the column, which is unique in the table
    pub name: String,
    /// the logical type of the column
    pub column_type: i16,
}

impl Column {
    /// returns true if the column type is a tag
    pub fn is_tag(&self) -> bool {
        self.column_type == ColumnType::Tag as i16
    }

    /// returns true if the column type matches the line protocol field value type
    pub fn matches_field_type(&self, field_value: &FieldValue) -> bool {
        match field_value {
            FieldValue::I64(_) => self.column_type == ColumnType::I64 as i16,
            FieldValue::U64(_) => self.column_type == ColumnType::U64 as i16,
            FieldValue::F64(_) => self.column_type == ColumnType::F64 as i16,
            FieldValue::String(_) => self.column_type == ColumnType::String as i16,
            FieldValue::Boolean(_) => self.column_type == ColumnType::Bool as i16,
        }
    }
}

/// The column id and its type for a column
#[derive(Debug, Copy, Clone, Eq, PartialEq)]
pub struct ColumnSchema {
    /// the column id
    pub id: ColumnId,
    /// the column type
    pub column_type: ColumnType,
}

impl ColumnSchema {
    /// returns true if the column is a tag
    pub fn is_tag(&self) -> bool {
        self.column_type == ColumnType::Tag
    }

    /// returns true if the column matches the line protocol field value type
    pub fn matches_field_type(&self, field_value: &FieldValue) -> bool {
        matches!(
            (field_value, self.column_type),
            (FieldValue::I64(_), ColumnType::I64)
                | (FieldValue::U64(_), ColumnType::U64)
                | (FieldValue::F64(_), ColumnType::F64)
                | (FieldValue::String(_), ColumnType::String)
                | (FieldValue::Boolean(_), ColumnType::Bool)
        )
    }
}

/// The column data type
#[allow(missing_docs)]
#[derive(Debug, Copy, Clone, Eq, PartialEq)]
pub enum ColumnType {
    I64 = 1,
    U64 = 2,
    F64 = 3,
    Bool = 4,
    String = 5,
    Time = 6,
    Tag = 7,
}

impl ColumnType {
    /// the short string description of the type
    pub fn as_str(&self) -> &'static str {
        match self {
            ColumnType::I64 => "i64",
            ColumnType::U64 => "u64",
            ColumnType::F64 => "f64",
            ColumnType::Bool => "bool",
            ColumnType::String => "string",
            ColumnType::Time => "time",
            ColumnType::Tag => "tag",
        }
    }
}

impl std::fmt::Display for ColumnType {
    fn fmt(&self, f: &mut Formatter<'_>) -> std::fmt::Result {
        let s = self.as_str();

        write!(f, "{}", s)
    }
}

impl TryFrom<i16> for ColumnType {
    type Error = Box<dyn std::error::Error>;

    fn try_from(value: i16) -> std::prelude::rust_2015::Result<Self, Self::Error> {
        match value {
            x if x == Self::I64 as i16 => Ok(Self::I64),
            x if x == Self::U64 as i16 => Ok(Self::U64),
            x if x == Self::F64 as i16 => Ok(Self::F64),
            x if x == Self::Bool as i16 => Ok(Self::Bool),
            x if x == Self::String as i16 => Ok(Self::String),
            x if x == Self::Time as i16 => Ok(Self::Time),
            x if x == Self::Tag as i16 => Ok(Self::Tag),
            _ => Err("invalid column value".into()),
        }
    }
}

/// Returns the `ColumnType` for the passed in line protocol `FieldValue` type
pub fn column_type_from_field(field_value: &FieldValue) -> ColumnType {
    match field_value {
        FieldValue::I64(_) => ColumnType::I64,
        FieldValue::U64(_) => ColumnType::U64,
        FieldValue::F64(_) => ColumnType::F64,
        FieldValue::String(_) => ColumnType::String,
        FieldValue::Boolean(_) => ColumnType::Bool,
    }
}

/// Data object for a sequencer. Only one sequencer record can exist for a given
/// kafka topic and partition (enforced via uniqueness constraint).
#[derive(Debug, Copy, Clone, PartialEq, sqlx::FromRow)]
pub struct Sequencer {
    /// the id of the sequencer
    pub id: SequencerId,
    /// the topic the sequencer is reading from
    pub kafka_topic_id: KafkaTopicId,
    /// the kafka partition the sequencer is reading from
    pub kafka_partition: KafkaPartition,
    /// The minimum unpersisted sequence number. Because different tables
    /// can be persisted at different times, it is possible some data has been persisted
    /// with a higher sequence number than this. However, all data with a sequence number
    /// lower than this must have been persisted to Parquet.
    pub min_unpersisted_sequence_number: i64,
}

/// Data object for a partition. The combination of sequencer, table and key are unique (i.e. only one record can exist for each combo)
#[derive(Debug, Clone, PartialEq, sqlx::FromRow)]
pub struct Partition {
    /// the id of the partition
    pub id: PartitionId,
    /// the sequencer the data in the partition arrived from
    pub sequencer_id: SequencerId,
    /// the table the partition is under
    pub table_id: TableId,
    /// the string key of the partition
    pub partition_key: String,
}

#[cfg(test)]
pub(crate) mod test_helpers {
    use super::*;
    use futures::{stream::FuturesOrdered, StreamExt};

    pub(crate) async fn test_repo<T, F>(new_repo: F)
    where
        T: RepoCollection + Send + Sync,
        F: Fn() -> T + Send + Sync,
    {
        test_kafka_topic(&new_repo()).await;
        test_query_pool(&new_repo()).await;
        test_namespace(&new_repo()).await;
        test_table(&new_repo()).await;
        test_column(&new_repo()).await;
        test_sequencer(&new_repo()).await;
        test_partition(&new_repo()).await;
    }

    async fn test_kafka_topic<T: RepoCollection + Send + Sync>(repo: &T) {
        let kafka_repo = repo.kafka_topic();
        let k = kafka_repo.create_or_get("foo").await.unwrap();
        assert!(k.id > KafkaTopicId::new(0));
        assert_eq!(k.name, "foo");
        let k2 = kafka_repo.create_or_get("foo").await.unwrap();
        assert_eq!(k, k2);
    }

    async fn test_query_pool<T: RepoCollection + Send + Sync>(repo: &T) {
        let query_repo = repo.query_pool();
        let q = query_repo.create_or_get("foo").await.unwrap();
        assert!(q.id > QueryPoolId::new(0));
        assert_eq!(q.name, "foo");
        let q2 = query_repo.create_or_get("foo").await.unwrap();
        assert_eq!(q, q2);
    }

    async fn test_namespace<T: RepoCollection + Send + Sync>(repo: &T) {
        let namespace_repo = repo.namespace();
        let kafka = repo.kafka_topic().create_or_get("foo").await.unwrap();
        let pool = repo.query_pool().create_or_get("foo").await.unwrap();

        let namespace_name = "test_namespace";
        let namespace = namespace_repo
            .create(namespace_name, "inf", kafka.id, pool.id)
            .await
            .unwrap();
        assert!(namespace.id > NamespaceId::new(0));
        assert_eq!(namespace.name, namespace_name);

        let conflict = namespace_repo
            .create(namespace_name, "inf", kafka.id, pool.id)
            .await;
        assert!(matches!(
            conflict.unwrap_err(),
            Error::NameExists { name: _ }
        ));

        let found = namespace_repo
            .get_by_name(namespace_name)
            .await
            .unwrap()
            .expect("namespace should be there");
        assert_eq!(namespace, found);
    }

    async fn test_table<T: RepoCollection + Send + Sync>(repo: &T) {
        let kafka = repo.kafka_topic().create_or_get("foo").await.unwrap();
        let pool = repo.query_pool().create_or_get("foo").await.unwrap();
        let namespace = repo
            .namespace()
            .create("namespace_table_test", "inf", kafka.id, pool.id)
            .await
            .unwrap();

        // test we can create or get a table
        let table_repo = repo.table();
        let t = table_repo
            .create_or_get("test_table", namespace.id)
            .await
            .unwrap();
        let tt = table_repo
            .create_or_get("test_table", namespace.id)
            .await
            .unwrap();
        assert!(t.id > TableId::new(0));
        assert_eq!(t, tt);

        let tables = table_repo.list_by_namespace_id(namespace.id).await.unwrap();
        assert_eq!(vec![t], tables);
    }

    async fn test_column<T: RepoCollection + Send + Sync>(repo: &T) {
        let kafka = repo.kafka_topic().create_or_get("foo").await.unwrap();
        let pool = repo.query_pool().create_or_get("foo").await.unwrap();
        let namespace = repo
            .namespace()
            .create("namespace_column_test", "inf", kafka.id, pool.id)
            .await
            .unwrap();
        let table = repo
            .table()
            .create_or_get("test_table", namespace.id)
            .await
            .unwrap();

        // test we can create or get a column
        let column_repo = repo.column();
        let c = column_repo
            .create_or_get("column_test", table.id, ColumnType::Tag)
            .await
            .unwrap();
        let cc = column_repo
            .create_or_get("column_test", table.id, ColumnType::Tag)
            .await
            .unwrap();
        assert!(c.id > ColumnId::new(0));
        assert_eq!(c, cc);

        // test that attempting to create an already defined column of a different type returns error
        let err = column_repo
            .create_or_get("column_test", table.id, ColumnType::U64)
            .await
            .expect_err("should error with wrong column type");
        assert!(matches!(
            err,
            Error::ColumnTypeMismatch {
                name: _,
                existing: _,
                new: _
            }
        ));

        // test that we can create a column of the same name under a different table
        let table2 = repo
            .table()
            .create_or_get("test_table_2", namespace.id)
            .await
            .unwrap();
        let ccc = column_repo
            .create_or_get("column_test", table2.id, ColumnType::U64)
            .await
            .unwrap();
        assert_ne!(c, ccc);

        let columns = column_repo
            .list_by_namespace_id(namespace.id)
            .await
            .unwrap();
        assert_eq!(vec![c, ccc], columns);
    }

    async fn test_sequencer<T: RepoCollection + Send + Sync>(repo: &T) {
        let kafka = repo
            .kafka_topic()
            .create_or_get("sequencer_test")
            .await
            .unwrap();
        let sequencer_repo = repo.sequencer();

        // Create 10 sequencers
        let created = (1..=10)
            .map(|partition| sequencer_repo.create_or_get(&kafka, KafkaPartition::new(partition)))
            .collect::<FuturesOrdered<_>>()
            .map(|v| {
                let v = v.expect("failed to create sequencer");
                (v.id, v)
            })
            .collect::<BTreeMap<_, _>>()
            .await;

        // List them and assert they match
        let listed = sequencer_repo
            .list_by_kafka_topic(&kafka)
            .await
            .expect("failed to list sequencers")
            .into_iter()
            .map(|v| (v.id, v))
            .collect::<BTreeMap<_, _>>();

        assert_eq!(created, listed);
    }

    async fn test_partition<T: RepoCollection + Send + Sync>(repo: &T) {
        let kafka = repo.kafka_topic().create_or_get("foo").await.unwrap();
        let pool = repo.query_pool().create_or_get("foo").await.unwrap();
        let namespace = repo
            .namespace()
            .create("namespace_partition_test", "inf", kafka.id, pool.id)
            .await
            .unwrap();
        let table = repo
            .table()
            .create_or_get("test_table", namespace.id)
            .await
            .unwrap();
        let sequencer = repo
            .sequencer()
            .create_or_get(&kafka, KafkaPartition::new(1))
            .await
            .unwrap();
        let other_sequencer = repo
            .sequencer()
            .create_or_get(&kafka, KafkaPartition::new(2))
            .await
            .unwrap();

        let partition_repo = repo.partition();

        let created = ["foo", "bar"]
            .iter()
            .map(|key| partition_repo.create_or_get(key, sequencer.id, table.id))
            .collect::<FuturesOrdered<_>>()
            .map(|v| {
                let v = v.expect("failed to create partition");
                (v.id, v)
            })
            .collect::<BTreeMap<_, _>>()
            .await;
        let _ = partition_repo
            .create_or_get("asdf", other_sequencer.id, table.id)
            .await
            .unwrap();

        // List them and assert they match
        let listed = partition_repo
            .list_by_sequencer(sequencer.id)
            .await
            .expect("failed to list partitions")
            .into_iter()
            .map(|v| (v.id, v))
            .collect::<BTreeMap<_, _>>();

        assert_eq!(created, listed);
    }
}<|MERGE_RESOLUTION|>--- conflicted
+++ resolved
@@ -146,13 +146,8 @@
     }
 }
 
-<<<<<<< HEAD
-/// Unique ID for a `Sequencer`
+/// Unique ID for a `Partition`
 #[derive(Debug, Default, Clone, Copy, PartialEq, Eq, PartialOrd, Ord, Hash, sqlx::Type)]
-=======
-/// Unique ID for a `Partition`
-#[derive(Debug, Clone, Copy, PartialEq, Eq, PartialOrd, Ord, Hash, sqlx::Type)]
->>>>>>> d0705001
 #[sqlx(transparent)]
 pub struct PartitionId(i64);
 
